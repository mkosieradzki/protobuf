--- conflicted
+++ resolved
@@ -66,12 +66,8 @@
       root_(nullptr),
       suppress_empty_list_(false),
       preserve_proto_field_names_(false),
-<<<<<<< HEAD
       use_ints_for_enums_(false),
-      field_scrub_callback_(NULL),
-=======
       field_scrub_callback_(nullptr),
->>>>>>> ed4321d1
       ow_(ow) {}
 
 DefaultValueObjectWriter::~DefaultValueObjectWriter() {
@@ -532,13 +528,8 @@
                            ? current_->type()
                            : nullptr),
                       OBJECT, DataPiece::NullData(), false,
-<<<<<<< HEAD
-                      child == NULL ? current_->path() : child->path(),
+                      child == nullptr ? current_->path() : child->path(),
                       suppress_empty_list_, preserve_proto_field_names_, use_ints_for_enums_,
-=======
-                      child == nullptr ? current_->path() : child->path(),
-                      suppress_empty_list_, preserve_proto_field_names_,
->>>>>>> ed4321d1
                       field_scrub_callback_.get()));
     child = node.get();
     current_->AddChild(node.release());
@@ -578,19 +569,11 @@
   }
   MaybePopulateChildrenOfAny(current_);
   Node* child = current_->FindChild(name);
-<<<<<<< HEAD
-  if (child == NULL || child->kind() != LIST) {
-    google::protobuf::scoped_ptr<Node> node(
-        CreateNewNode(string(name), NULL, LIST, DataPiece::NullData(), false,
-                      child == NULL ? current_->path() : child->path(),
-                      suppress_empty_list_, preserve_proto_field_names_, use_ints_for_enums_,
-=======
   if (child == nullptr || child->kind() != LIST) {
     std::unique_ptr<Node> node(
         CreateNewNode(string(name), nullptr, LIST, DataPiece::NullData(), false,
                       child == nullptr ? current_->path() : child->path(),
-                      suppress_empty_list_, preserve_proto_field_names_,
->>>>>>> ed4321d1
+                      suppress_empty_list_, preserve_proto_field_names_, use_ints_for_enums_,
                       field_scrub_callback_.get()));
     child = node.get();
     current_->AddChild(node.release());
@@ -649,17 +632,10 @@
   Node* child = current_->FindChild(name);
   if (child == nullptr || child->kind() != PRIMITIVE) {
     // No children are found, creates a new child.
-<<<<<<< HEAD
-    google::protobuf::scoped_ptr<Node> node(
-        CreateNewNode(string(name), NULL, PRIMITIVE, data, false,
-                      child == NULL ? current_->path() : child->path(),
-                      suppress_empty_list_, preserve_proto_field_names_, use_ints_for_enums_,
-=======
     std::unique_ptr<Node> node(
         CreateNewNode(string(name), nullptr, PRIMITIVE, data, false,
                       child == nullptr ? current_->path() : child->path(),
-                      suppress_empty_list_, preserve_proto_field_names_,
->>>>>>> ed4321d1
+                      suppress_empty_list_, preserve_proto_field_names_, use_ints_for_enums_,
                       field_scrub_callback_.get()));
     current_->AddChild(node.release());
   } else {
