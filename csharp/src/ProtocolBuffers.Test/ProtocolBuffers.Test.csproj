--- conflicted
+++ resolved
@@ -1,175 +1,171 @@
-﻿<?xml version="1.0" encoding="utf-8"?>
-<Project ToolsVersion="4.0" DefaultTargets="Build" xmlns="http://schemas.microsoft.com/developer/msbuild/2003">
-  <PropertyGroup>
-    <EnvironmentFlavor>CLIENTPROFILE</EnvironmentFlavor>
-    <EnvironmentTemplate>NET35</EnvironmentTemplate>
-    <EnvironmentProjectType>TEST</EnvironmentProjectType>
-    <Configuration Condition=" '$(Configuration)' == '' ">Debug</Configuration>
-    <Platform Condition=" '$(Platform)' == '' ">AnyCPU</Platform>
-    <ProductVersion>9.0.30729</ProductVersion>
-    <SchemaVersion>2.0</SchemaVersion>
-    <ProjectGuid>{DD01ED24-3750-4567-9A23-1DB676A15610}</ProjectGuid>
-    <OutputType>Library</OutputType>
-    <AppDesignerFolder>Properties</AppDesignerFolder>
-    <RootNamespace>Google.ProtocolBuffers</RootNamespace>
-    <AssemblyName>Google.ProtocolBuffers.Test</AssemblyName>
-    <TargetFrameworkVersion>v3.5</TargetFrameworkVersion>
-    <FileAlignment>512</FileAlignment>
-    <SignAssembly>true</SignAssembly>
-    <AssemblyOriginatorKeyFile>..\..\keys\Google.ProtocolBuffers.snk</AssemblyOriginatorKeyFile>
-    <OldToolsVersion>3.5</OldToolsVersion>
-  </PropertyGroup>
-  <PropertyGroup Condition=" '$(Configuration)|$(Platform)' == 'Debug|AnyCPU' ">
-    <DebugSymbols>true</DebugSymbols>
-    <DebugType>full</DebugType>
-    <Optimize>false</Optimize>
-    <OutputPath>bin\NET35\Debug</OutputPath>
-    <IntermediateOutputPath>obj\NET35\Debug\</IntermediateOutputPath>
-    <DefineConstants>DEBUG;TRACE;$(EnvironmentFlavor);$(EnvironmentTemplate)</DefineConstants>
-    <ErrorReport>prompt</ErrorReport>
-    <WarningLevel>4</WarningLevel>
-    <TreatWarningsAsErrors>true</TreatWarningsAsErrors>
-    <NoStdLib>true</NoStdLib>
-    <GenerateSerializationAssemblies>Off</GenerateSerializationAssemblies>
-  </PropertyGroup>
-  <PropertyGroup Condition=" '$(Configuration)|$(Platform)' == 'Release|AnyCPU' ">
-    <DebugType>pdbonly</DebugType>
-    <Optimize>true</Optimize>
-    <OutputPath>bin\NET35\Release</OutputPath>
-    <IntermediateOutputPath>obj\NET35\Release\</IntermediateOutputPath>
-    <DefineConstants>TRACE;$(EnvironmentFlavor);$(EnvironmentTemplate)</DefineConstants>
-    <ErrorReport>prompt</ErrorReport>
-    <WarningLevel>4</WarningLevel>
-    <TreatWarningsAsErrors>true</TreatWarningsAsErrors>
-    <NoStdLib>true</NoStdLib>
-    <GenerateSerializationAssemblies>Off</GenerateSerializationAssemblies>
-  </PropertyGroup>
-  <ItemGroup>
-    <Reference Include="mscorlib" />
-    <Reference Include="System" />
-    <Reference Include="System.Xml" />
-  </ItemGroup>
-  <ItemGroup Condition=" '$(EnvironmentFlavor)' == 'CLIENTPROFILE' ">
-    <Reference Include="nunit.framework">
-      <SpecificVersion>False</SpecificVersion>
-      <HintPath>..\..\lib\NUnit\lib\nunit.framework.dll</HintPath>
-    </Reference>
-  </ItemGroup>
-  <ItemGroup Condition=" '$(EnvironmentFlavor)' != 'CLIENTPROFILE' ">
-    <Reference Include="Microsoft.Silverlight.Testing, Version=2.0.5.0, Culture=neutral, PublicKeyToken=31bf3856ad364e35, processorArchitecture=MSIL">
-      <SpecificVersion>False</SpecificVersion>
-      <HintPath>..\..\lib\Microsoft.Silverlight.Testing\April2010\Microsoft.Silverlight.Testing.dll</HintPath>
-    </Reference>
-    <Reference Include="Microsoft.VisualStudio.QualityTools.UnitTesting.Silverlight, Version=2.0.5.0, Culture=neutral, PublicKeyToken=31bf3856ad364e35, processorArchitecture=MSIL">
-      <SpecificVersion>False</SpecificVersion>
-      <HintPath>..\..\lib\Microsoft.Silverlight.Testing\April2010\Microsoft.VisualStudio.QualityTools.UnitTesting.Silverlight.dll</HintPath>
-    </Reference>
-  </ItemGroup>
-  <ItemGroup>
-    <Compile Include="..\..\lib\NUnit-config\Microsoft.VisualStudio.TestTools.cs">
-      <Link>Microsoft.VisualStudio.TestTools.cs</Link>
-    </Compile>
-    <Compile Include="AbstractMessageTest.cs" />
-    <Compile Include="ByteStringTest.cs" />
-    <Compile Include="FieldPresenceTest.cs" />
-    <Compile Include="CodedInputStreamTest.cs" />
-    <Compile Include="CodedOutputStreamTest.cs" />
-    <Compile Include="Collections\PopsicleListTest.cs" />
-    <Compile Include="Compatibility\BinaryCompatibilityTests.cs" />
-    <Compile Include="Compatibility\CompatibilityTests.cs" />
-    <Compile Include="Compatibility\DictionaryCompatibilityTests.cs" />
-    <Compile Include="Compatibility\JsonCompatibilityTests.cs" />
-    <Compile Include="Compatibility\TestResources.cs" />
-    <Compile Include="Compatibility\TextCompatibilityTests.cs" />
-    <Compile Include="Compatibility\XmlCompatibilityTests.cs" />
-<<<<<<< HEAD
-    <Compile Include="SerializableAttribute.cs" />
-    <Compile Include="TestProtos\FieldPresense.cs" />
-=======
->>>>>>> a449f66b
-    <Compile Include="TestProtos\GoogleSize.cs" />
-    <Compile Include="TestProtos\GoogleSpeed.cs" />
-    <Compile Include="TestProtos\Unittest.cs" />
-    <Compile Include="TestProtos\UnittestCustomOptions.cs" />
-    <Compile Include="TestProtos\UnittestDropUnknownFields.cs" />
-    <Compile Include="TestProtos\UnittestEnormousDescriptor.cs" />
-    <Compile Include="TestProtos\UnittestExtrasXmltest.cs" />
-    <Compile Include="TestProtos\UnittestImport.cs" />
-    <Compile Include="TestProtos\UnittestImportPublic.cs" />
-    <Compile Include="TestProtos\UnittestIssues.cs" />
-    <Compile Include="TestProtos\UnittestMset.cs" />
-    <Compile Include="TestProtos\UnittestOptimizeFor.cs" />
-    <Compile Include="TestProtos\UnknownEnumTest.cs" />
-    <Compile Include="TestResources.cs" />
-    <Compile Include="TestReaderForUrlEncoded.cs" />
-    <Compile Include="DeprecatedMemberTest.cs" />
-    <Compile Include="DescriptorsTest.cs" />
-    <Compile Include="DynamicMessageTest.cs" />
-    <Compile Include="ExtendableMessageTest.cs" />
-    <Compile Include="GeneratedBuilderTest.cs" />
-    <Compile Include="GeneratedMessageTest.cs" />
-    <Compile Include="IssuesTest.cs" />
-    <Compile Include="MessageStreamIteratorTest.cs" />
-    <Compile Include="MessageStreamWriterTest.cs" />
-    <Compile Include="MessageTest.cs" />
-    <Compile Include="MessageUtilTest.cs" />
-    <Compile Include="NameHelpersTest.cs" />
-    <Compile Include="Properties\AssemblyInfo.cs" />
-    <Compile Include="ReflectionTester.cs" />
-    <Compile Include="ReusableBuilderTest.cs" />
-    <Compile Include="TestCornerCases.cs" />
-    <Compile Include="TestMimeMessageFormats.cs" />
-    <Compile Include="TestUtil.cs" />
-    <Compile Include="TestWriterFormatJson.cs" />
-    <Compile Include="TestWriterFormatXml.cs" />
-    <Compile Include="TextFormatTest.cs" />
-    <Compile Include="UnknownFieldSetTest.cs" />
-    <Compile Include="WireFormatTest.cs" />
-  </ItemGroup>
-  <ItemGroup>
-    <ProjectReference Include="..\ProtocolBuffers.Serialization\ProtocolBuffers.Serialization.csproj">
-      <Project>{231391AF-449C-4a39-986C-AD7F270F4750}</Project>
-      <Name>ProtocolBuffers.Serialization</Name>
-    </ProjectReference>
-    <ProjectReference Include="..\ProtocolBuffers\ProtocolBuffers.csproj">
-      <Project>{6908BDCE-D925-43F3-94AC-A531E6DF2591}</Project>
-      <Name>ProtocolBuffers</Name>
-    </ProjectReference>
-  </ItemGroup>
-  <ItemGroup>
-    <BootstrapperPackage Include="Microsoft.Net.Client.3.5">
-      <Visible>False</Visible>
-      <ProductName>.NET Framework 3.5 SP1 Client Profile</ProductName>
-      <Install>false</Install>
-    </BootstrapperPackage>
-    <BootstrapperPackage Include="Microsoft.Net.Framework.3.5.SP1">
-      <Visible>False</Visible>
-      <ProductName>.NET Framework 3.5 SP1</ProductName>
-      <Install>true</Install>
-    </BootstrapperPackage>
-    <BootstrapperPackage Include="Microsoft.Windows.Installer.3.1">
-      <Visible>False</Visible>
-      <ProductName>Windows Installer 3.1</ProductName>
-      <Install>true</Install>
-    </BootstrapperPackage>
-  </ItemGroup>
-  <ItemGroup>
-    <EmbeddedResource Include="Compatibility\google_message1.dat" />
-    <EmbeddedResource Include="Compatibility\google_message2.dat" />
-  </ItemGroup>
-  <ItemGroup />
-  <Import Project="$(MSBuildToolsPath)\Microsoft.CSharp.targets" />
-  <!-- To modify your build process, add your task inside one of the targets below and uncomment it. 
-       Other similar extension points exist, see Microsoft.Common.targets.
-  <Target Name="BeforeBuild">
-  </Target>
-  <Target Name="AfterBuild">
-  </Target>
-  -->
-  <PropertyGroup Condition=" '$(EnvironmentFlavor)' == 'CLIENTPROFILE' ">
-    <StartAction>Program</StartAction>
-    <StartProgram>$(ProjectDir)..\..\lib\NUnit\tools\nunit-console.exe</StartProgram>
-    <StartArguments>/nologo /noshadow /labels /wait $(AssemblyName).dll</StartArguments>
-    <StartWorkingDirectory>$(ProjectDir)$(OutputPath)</StartWorkingDirectory>
-  </PropertyGroup>
+﻿<?xml version="1.0" encoding="utf-8"?>
+<Project ToolsVersion="4.0" DefaultTargets="Build" xmlns="http://schemas.microsoft.com/developer/msbuild/2003">
+  <PropertyGroup>
+    <EnvironmentFlavor>CLIENTPROFILE</EnvironmentFlavor>
+    <EnvironmentTemplate>NET35</EnvironmentTemplate>
+    <EnvironmentProjectType>TEST</EnvironmentProjectType>
+    <Configuration Condition=" '$(Configuration)' == '' ">Debug</Configuration>
+    <Platform Condition=" '$(Platform)' == '' ">AnyCPU</Platform>
+    <ProductVersion>9.0.30729</ProductVersion>
+    <SchemaVersion>2.0</SchemaVersion>
+    <ProjectGuid>{DD01ED24-3750-4567-9A23-1DB676A15610}</ProjectGuid>
+    <OutputType>Library</OutputType>
+    <AppDesignerFolder>Properties</AppDesignerFolder>
+    <RootNamespace>Google.ProtocolBuffers</RootNamespace>
+    <AssemblyName>Google.ProtocolBuffers.Test</AssemblyName>
+    <TargetFrameworkVersion>v3.5</TargetFrameworkVersion>
+    <FileAlignment>512</FileAlignment>
+    <SignAssembly>true</SignAssembly>
+    <AssemblyOriginatorKeyFile>..\..\keys\Google.ProtocolBuffers.snk</AssemblyOriginatorKeyFile>
+    <OldToolsVersion>3.5</OldToolsVersion>
+  </PropertyGroup>
+  <PropertyGroup Condition=" '$(Configuration)|$(Platform)' == 'Debug|AnyCPU' ">
+    <DebugSymbols>true</DebugSymbols>
+    <DebugType>full</DebugType>
+    <Optimize>false</Optimize>
+    <OutputPath>bin\NET35\Debug</OutputPath>
+    <IntermediateOutputPath>obj\NET35\Debug\</IntermediateOutputPath>
+    <DefineConstants>DEBUG;TRACE;$(EnvironmentFlavor);$(EnvironmentTemplate)</DefineConstants>
+    <ErrorReport>prompt</ErrorReport>
+    <WarningLevel>4</WarningLevel>
+    <TreatWarningsAsErrors>true</TreatWarningsAsErrors>
+    <NoStdLib>true</NoStdLib>
+    <GenerateSerializationAssemblies>Off</GenerateSerializationAssemblies>
+  </PropertyGroup>
+  <PropertyGroup Condition=" '$(Configuration)|$(Platform)' == 'Release|AnyCPU' ">
+    <DebugType>pdbonly</DebugType>
+    <Optimize>true</Optimize>
+    <OutputPath>bin\NET35\Release</OutputPath>
+    <IntermediateOutputPath>obj\NET35\Release\</IntermediateOutputPath>
+    <DefineConstants>TRACE;$(EnvironmentFlavor);$(EnvironmentTemplate)</DefineConstants>
+    <ErrorReport>prompt</ErrorReport>
+    <WarningLevel>4</WarningLevel>
+    <TreatWarningsAsErrors>true</TreatWarningsAsErrors>
+    <NoStdLib>true</NoStdLib>
+    <GenerateSerializationAssemblies>Off</GenerateSerializationAssemblies>
+  </PropertyGroup>
+  <ItemGroup>
+    <Reference Include="mscorlib" />
+    <Reference Include="System" />
+    <Reference Include="System.Xml" />
+  </ItemGroup>
+  <ItemGroup Condition=" '$(EnvironmentFlavor)' == 'CLIENTPROFILE' ">
+    <Reference Include="nunit.framework">
+      <SpecificVersion>False</SpecificVersion>
+      <HintPath>..\..\lib\NUnit\lib\nunit.framework.dll</HintPath>
+    </Reference>
+  </ItemGroup>
+  <ItemGroup Condition=" '$(EnvironmentFlavor)' != 'CLIENTPROFILE' ">
+    <Reference Include="Microsoft.Silverlight.Testing, Version=2.0.5.0, Culture=neutral, PublicKeyToken=31bf3856ad364e35, processorArchitecture=MSIL">
+      <SpecificVersion>False</SpecificVersion>
+      <HintPath>..\..\lib\Microsoft.Silverlight.Testing\April2010\Microsoft.Silverlight.Testing.dll</HintPath>
+    </Reference>
+    <Reference Include="Microsoft.VisualStudio.QualityTools.UnitTesting.Silverlight, Version=2.0.5.0, Culture=neutral, PublicKeyToken=31bf3856ad364e35, processorArchitecture=MSIL">
+      <SpecificVersion>False</SpecificVersion>
+      <HintPath>..\..\lib\Microsoft.Silverlight.Testing\April2010\Microsoft.VisualStudio.QualityTools.UnitTesting.Silverlight.dll</HintPath>
+    </Reference>
+  </ItemGroup>
+  <ItemGroup>
+    <Compile Include="..\..\lib\NUnit-config\Microsoft.VisualStudio.TestTools.cs">
+      <Link>Microsoft.VisualStudio.TestTools.cs</Link>
+    </Compile>
+    <Compile Include="AbstractMessageTest.cs" />
+    <Compile Include="ByteStringTest.cs" />
+    <Compile Include="FieldPresenceTest.cs" />
+    <Compile Include="CodedInputStreamTest.cs" />
+    <Compile Include="CodedOutputStreamTest.cs" />
+    <Compile Include="Collections\PopsicleListTest.cs" />
+    <Compile Include="Compatibility\BinaryCompatibilityTests.cs" />
+    <Compile Include="Compatibility\CompatibilityTests.cs" />
+    <Compile Include="Compatibility\DictionaryCompatibilityTests.cs" />
+    <Compile Include="Compatibility\JsonCompatibilityTests.cs" />
+    <Compile Include="Compatibility\TestResources.cs" />
+    <Compile Include="Compatibility\TextCompatibilityTests.cs" />
+    <Compile Include="Compatibility\XmlCompatibilityTests.cs" />
+    <Compile Include="TestProtos\FieldPresense.cs" />
+    <Compile Include="TestProtos\GoogleSize.cs" />
+    <Compile Include="TestProtos\GoogleSpeed.cs" />
+    <Compile Include="TestProtos\Unittest.cs" />
+    <Compile Include="TestProtos\UnittestCustomOptions.cs" />
+    <Compile Include="TestProtos\UnittestDropUnknownFields.cs" />
+    <Compile Include="TestProtos\UnittestEnormousDescriptor.cs" />
+    <Compile Include="TestProtos\UnittestExtrasXmltest.cs" />
+    <Compile Include="TestProtos\UnittestImport.cs" />
+    <Compile Include="TestProtos\UnittestImportPublic.cs" />
+    <Compile Include="TestProtos\UnittestIssues.cs" />
+    <Compile Include="TestProtos\UnittestMset.cs" />
+    <Compile Include="TestProtos\UnittestOptimizeFor.cs" />
+    <Compile Include="TestProtos\UnknownEnumTest.cs" />
+    <Compile Include="TestResources.cs" />
+    <Compile Include="TestReaderForUrlEncoded.cs" />
+    <Compile Include="DeprecatedMemberTest.cs" />
+    <Compile Include="DescriptorsTest.cs" />
+    <Compile Include="DynamicMessageTest.cs" />
+    <Compile Include="ExtendableMessageTest.cs" />
+    <Compile Include="GeneratedBuilderTest.cs" />
+    <Compile Include="GeneratedMessageTest.cs" />
+    <Compile Include="IssuesTest.cs" />
+    <Compile Include="MessageStreamIteratorTest.cs" />
+    <Compile Include="MessageStreamWriterTest.cs" />
+    <Compile Include="MessageTest.cs" />
+    <Compile Include="MessageUtilTest.cs" />
+    <Compile Include="NameHelpersTest.cs" />
+    <Compile Include="Properties\AssemblyInfo.cs" />
+    <Compile Include="ReflectionTester.cs" />
+    <Compile Include="ReusableBuilderTest.cs" />
+    <Compile Include="TestCornerCases.cs" />
+    <Compile Include="TestMimeMessageFormats.cs" />
+    <Compile Include="TestUtil.cs" />
+    <Compile Include="TestWriterFormatJson.cs" />
+    <Compile Include="TestWriterFormatXml.cs" />
+    <Compile Include="TextFormatTest.cs" />
+    <Compile Include="UnknownFieldSetTest.cs" />
+    <Compile Include="WireFormatTest.cs" />
+  </ItemGroup>
+  <ItemGroup>
+    <ProjectReference Include="..\ProtocolBuffers.Serialization\ProtocolBuffers.Serialization.csproj">
+      <Project>{231391AF-449C-4a39-986C-AD7F270F4750}</Project>
+      <Name>ProtocolBuffers.Serialization</Name>
+    </ProjectReference>
+    <ProjectReference Include="..\ProtocolBuffers\ProtocolBuffers.csproj">
+      <Project>{6908BDCE-D925-43F3-94AC-A531E6DF2591}</Project>
+      <Name>ProtocolBuffers</Name>
+    </ProjectReference>
+  </ItemGroup>
+  <ItemGroup>
+    <BootstrapperPackage Include="Microsoft.Net.Client.3.5">
+      <Visible>False</Visible>
+      <ProductName>.NET Framework 3.5 SP1 Client Profile</ProductName>
+      <Install>false</Install>
+    </BootstrapperPackage>
+    <BootstrapperPackage Include="Microsoft.Net.Framework.3.5.SP1">
+      <Visible>False</Visible>
+      <ProductName>.NET Framework 3.5 SP1</ProductName>
+      <Install>true</Install>
+    </BootstrapperPackage>
+    <BootstrapperPackage Include="Microsoft.Windows.Installer.3.1">
+      <Visible>False</Visible>
+      <ProductName>Windows Installer 3.1</ProductName>
+      <Install>true</Install>
+    </BootstrapperPackage>
+  </ItemGroup>
+  <ItemGroup>
+    <EmbeddedResource Include="Compatibility\google_message1.dat" />
+    <EmbeddedResource Include="Compatibility\google_message2.dat" />
+  </ItemGroup>
+  <ItemGroup />
+  <Import Project="$(MSBuildToolsPath)\Microsoft.CSharp.targets" />
+  <!-- To modify your build process, add your task inside one of the targets below and uncomment it. 
+       Other similar extension points exist, see Microsoft.Common.targets.
+  <Target Name="BeforeBuild">
+  </Target>
+  <Target Name="AfterBuild">
+  </Target>
+  -->
+  <PropertyGroup Condition=" '$(EnvironmentFlavor)' == 'CLIENTPROFILE' ">
+    <StartAction>Program</StartAction>
+    <StartProgram>$(ProjectDir)..\..\lib\NUnit\tools\nunit-console.exe</StartProgram>
+    <StartArguments>/nologo /noshadow /labels /wait $(AssemblyName).dll</StartArguments>
+    <StartWorkingDirectory>$(ProjectDir)$(OutputPath)</StartWorkingDirectory>
+  </PropertyGroup>
 </Project>